--- conflicted
+++ resolved
@@ -123,10 +123,6 @@
                 image2 = random.choice(self.dataset.imgs)
 
         trans = A.Compose([
-<<<<<<< HEAD
-=======
-            A.Resize(28, 28),
->>>>>>> e62bd6a0
             A.Normalize(mean=self.mean, std=self.std),
             ToTensorV2(),
         ])
